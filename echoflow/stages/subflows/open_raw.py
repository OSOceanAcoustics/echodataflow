--- conflicted
+++ resolved
@@ -93,11 +93,8 @@
 
         ed_list = [f.result() for f in futures]
 
-<<<<<<< HEAD
-        outputs = process_output_transects(name=stage.name, config=config, stage=stage, ed_list=ed_list)
-=======
         outputs = process_output_groups(name=stage.name, config=config, ed_list=ed_list)
->>>>>>> a004f1cc
+
     return outputs
 
 
