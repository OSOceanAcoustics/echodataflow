--- conflicted
+++ resolved
@@ -343,18 +343,11 @@
     outputs: List[Output] = []
     for ed in ed_list:
         if ed["error"] == True:
-<<<<<<< HEAD
             error_flag = True         
             error_description = str(ed.get('error_desc', 'Unknown error')) 
             file = str(ed['file_name'])
             log_util.log(msg={'msg':f'Encountered Some Error in {file}', 'mod_name':__file__, 'func_name':'file_utils'}, use_dask=stage.options['use_dask'], eflogging=config.logging)         
             log_util.log(msg={'msg':error_description, 'mod_name':__file__, 'func_name':'file_utils'}, use_dask=stage.options['use_dask'], eflogging=config.logging)         
-=======
-            error_flag = True
-            print("Encountered Some Error")
-            print(ed['error_desc'])   
-            log_util.log(msg={'msg':f'Encountered Some Error', 'mod_name':__file__, 'func_name':'file_utils'}, use_dask=stage.options['use_dask'], eflogging=config.logging)         
->>>>>>> a004f1cc
         else:
             transect = ed['transect']
             transect_dict[transect].append(ed)
