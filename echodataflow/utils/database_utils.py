--- conflicted
+++ resolved
@@ -85,12 +85,8 @@
     Example:
         db_connection = get_connection('/path/to/db')
     """
-<<<<<<< HEAD
-    if not hasattr(db_connections, 'db_connection'):
-=======
 
     if not hasattr(db_connections, "db_connection"):
->>>>>>> 7e4d7d54
         if os.path.isdir(path) == False:
             dir = Path(path)
             dir.mkdir(exist_ok=True, parents=True)
@@ -359,11 +355,6 @@
     for key, value in data_dict.items():
         log_data_obj = Log_Data(**value)
         log_data_dict[key] = log_data_obj
-<<<<<<< HEAD
-
-    log_obj = DB_Log(run_id=run_id, start_time=start_time,
-                     end_time=end_time, data=log_data_dict, status=status, error=error)
-=======
     log_obj = DB_Log(
         run_id=run_id,
         start_time=start_time,
@@ -372,7 +363,6 @@
         status=status,
         error=error,
     )
->>>>>>> 7e4d7d54
 
 
     return log_obj