import io
import matplotlib
import panel as pn
import param
import diskcache as dc
import holoviews as hv
import xarray as xr
import echoshader
import echopype.colormap
from holoviews import opts

class EchogramPanel(param.Parameterized):
    multi_freq = param.Parameter()
    tricolor = param.Parameter()
    track = param.Parameter()
    tile_select = param.Parameter()

    def __init__(self, **params):
        super().__init__(**params)
        self.multi_freq = pn.Column()
        self.tricolor = pn.Row()
        self.track = pn.Column()
        self.tile_select = pn.widgets.Select()

    @param.depends('multi_freq', 'tricolor', 'track', 'tile_select')
    def view(self):
        return {
            "multi_freq": pn.Column(self.multi_freq),
            "tricolor": pn.Row(self.tricolor),
            "track": pn.Column(self.tile_select, self.track),
        }

panel_object = EchogramPanel()

# Initialize DiskCache
cache = dc.Cache('~/eshader_cache')

def extract_frequency(channel):
    import re
    match = re.search(r'ES(\d+)', channel)
    return int(match.group(1)) if match else float('inf')

def update_panel_from_cache():
    global panel_object
    print("Updating panel from cache...")
    ds_MVBS = None
    try:
        if panel_object is None:
            panel_object = EchogramPanel()
        else:
            del panel_object
            panel_object = EchogramPanel()
        desired_order = [120, 38, 18]
        ek500_cmap = matplotlib.colormaps["ep.ek500"]
        clipping = {
            'min': tuple(ek500_cmap.get_under()),
            'max': tuple(ek500_cmap.get_over()),
            'NaN': tuple(ek500_cmap.get_bad()),
        }
        
        zarr_path = cache.get('zarr_path')
        channel_multi_freq = cache.get('channel_multi_freq')
        channel_tricolor = cache.get('channel_tricolor')
        print(channel_tricolor)
        tile_select = cache.get('tile_select')
        
        print(channel_multi_freq)
        print(channel_tricolor)
        print(tile_select)
        
        print(f'Loading data from {zarr_path}')
        
        print("tri")
        if zarr_path is not None:
<<<<<<< HEAD
            ds_MVBS = xr.open_zarr(zarr_path).compute()

        if ds_MVBS is not None and channel_multi_freq is not None:
            egram_all = ds_MVBS.sel(echo_range=slice(None, 400)).eshader.echogram(
                channel=channel_multi_freq,
                vmin=-70,
                vmax=-36,
                cmap="viridis",
                opts=hv.opts.Image(width=800)
            )
            panel_object.multi_freq[:] = [pn.pane.HoloViews(egram_all)]
        
=======
            ds_MVBS = xr.open_zarr(zarr_path)
>>>>>>> 369f98ae
        if ds_MVBS is not None and channel_tricolor is not None:
            channel_tricolor = sorted(channel_tricolor, key=lambda x: desired_order.index(extract_frequency(x)))
            print(channel_tricolor)
            tricolor = ds_MVBS.eshader.echogram(
                channel=channel_tricolor,
                vmin=-70,
                vmax=-36,
                rgb_composite=True,
                opts=opts.RGB(width=800)
            )
            panel_object.tricolor[:] = [pn.pane.HoloViews(tricolor)]
        
        print("Multi")
        if ds_MVBS is not None and channel_multi_freq is not None:
            egram_all = []
            for ch in channel_tricolor:                
                egram = ds_MVBS.eshader.echogram(
                    channel=[ch],
                    vmin=-70,
                    vmax=-36,
                    cmap = "ep.ek500", 
                    opts = opts.Image(clipping_colors=clipping, width=800),
                )
                egram_all.append(egram)
            panel_object.multi_freq[:] = [pn.pane.HoloViews(e) for e in egram_all]
        
        print("track")
        if ds_MVBS is not None:
            track = ds_MVBS.eshader.track(
                tile='EsriOceanBase',
                opts=hv.opts.Path(width=600, height=350)
            )
            panel_object.track[:] = [pn.pane.HoloViews(track)]
        
        if tile_select is not None:
            panel_object.tile_select.options = tile_select.options
            panel_object.tile_select.value = tile_select.value

    except Exception as e:
        print(f"Error updating panel: {e}")
    finally:
        if ds_MVBS is not None:
            ds_MVBS.close()
            del ds_MVBS

# Periodically update the panel
pn.state.add_periodic_callback(update_panel_from_cache, 138000)

update_panel_from_cache()

# Serve the Panel app
pn.serve(panel_object.view(), port=1800, websocket_origin="*", admin=True, show=False)<|MERGE_RESOLUTION|>--- conflicted
+++ resolved
@@ -72,22 +72,8 @@
         
         print("tri")
         if zarr_path is not None:
-<<<<<<< HEAD
             ds_MVBS = xr.open_zarr(zarr_path).compute()
-
-        if ds_MVBS is not None and channel_multi_freq is not None:
-            egram_all = ds_MVBS.sel(echo_range=slice(None, 400)).eshader.echogram(
-                channel=channel_multi_freq,
-                vmin=-70,
-                vmax=-36,
-                cmap="viridis",
-                opts=hv.opts.Image(width=800)
-            )
-            panel_object.multi_freq[:] = [pn.pane.HoloViews(egram_all)]
         
-=======
-            ds_MVBS = xr.open_zarr(zarr_path)
->>>>>>> 369f98ae
         if ds_MVBS is not None and channel_tricolor is not None:
             channel_tricolor = sorted(channel_tricolor, key=lambda x: desired_order.index(extract_frequency(x)))
             print(channel_tricolor)
