--- conflicted
+++ resolved
@@ -1,22 +1,23 @@
 """
 Output Model for Echodataflow
 
-This module defines a Pydantic model for representing output data in Echodataflow.
+This module defines a Pydantic model for representing input and output data of flows in Echodataflow.
 
 Classes:
+    ErrorObject (BaseModel): Model for representing an error object.
+    EchodataflowObject (BaseModel): Model for representing an echodataflow object.
+    Group (BaseModel): Model for representing a group.
     Output (BaseModel): Model for representing output data.
 
 Author: Soham Butala
 Email: sbutala@uw.edu
-Date: August 22, 2023
+Date: June 5, 2024
 """
-from typing import Any, Dict
+from typing import Any, Dict, List, Optional
 
 from pydantic import BaseModel
 
 
-<<<<<<< HEAD
-=======
 class ErrorObject(BaseModel):
     """
     Model for representing an error object.
@@ -79,16 +80,14 @@
     data: List[EchodataflowObject] = []
 
 
->>>>>>> f85b12e7
 class Output(BaseModel):
     """
     Model for representing output data.
 
     Attributes:
-        data (Any): The output data.
+        group (Dict[str, Group]): Dictionary of groups.
         passing_params (Dict[str, Any]): A dictionary of passing parameters. Default is an empty dictionary.
     """
     
-
-    data: Any = None
+    group: Dict[str, Group] = {}
     passing_params: Dict[str, Any] = {}