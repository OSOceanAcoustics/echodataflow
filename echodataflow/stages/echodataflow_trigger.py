--- conflicted
+++ resolved
@@ -22,10 +22,7 @@
 from prefect import flow
 from prefect.task_runners import SequentialTaskRunner
 from prefect.blocks.core import Block
-<<<<<<< HEAD
-=======
 from prefect.variables import Variable
->>>>>>> f85b12e7
 
 from echodataflow.aspects.singleton_echodataflow import Singleton_Echodataflow
 from echodataflow.models.datastore import Dataset
@@ -94,10 +91,6 @@
                 name=storage_options.get("block_name"), type=storage_options.get("type")
             )
             storage_options = get_storage_options(block)
-<<<<<<< HEAD
-=======
-
->>>>>>> f85b12e7
     else:
         storage_options = {}
 
@@ -222,8 +215,6 @@
     print("\nInitiliazing Singleton Object")
     Singleton_Echodataflow(log_file=logging_config_dict, pipeline=pipeline, dataset=dataset)
 
-<<<<<<< HEAD
-=======
     if dataset.args.parameters.file_name == "VAR_RUN_NAME":
         var: Variable = Variable.get("run_name", default=None)
         if not var:
@@ -231,17 +222,13 @@
         else:
             dataset.args.parameters.file_name = var.value
 
->>>>>>> f85b12e7
     # Change made to enable dynamic execution using an extension
     if options and options.get("file_name"):
         dataset.args.parameters.file_name = options.get("file_name")
 
-<<<<<<< HEAD
-=======
     if options and options.get("run_name"):
         dataset.name = options.get("run_name")
     
->>>>>>> f85b12e7
     print("\nReading Configurations")
     return init_flow(config=dataset, pipeline=pipeline, json_data_path=json_data_path)
 
