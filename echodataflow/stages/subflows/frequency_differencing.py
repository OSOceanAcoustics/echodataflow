
"""
Echodataflow Frequency_differencing Task

This module defines a Prefect Flow and associated tasks for the Echodataflow Frequency_differencing stage.

Classes:
    None

Functions:
    echodataflow_frequency_differencing(config: Dataset, stage: Stage, data: Union[str, List[Output]])
    process_frequency_differencing(config: Dataset, stage: Stage, out_data: Union[List[Dict], List[Output]], working_dir: str)

Author: Soham Butala
Email: sbutala@uw.edu
Date: August 22, 2023
"""
import os
from typing import Dict, List, Optional, Union

import echopype as ep
from prefect import flow, task

from echodataflow.aspects.echodataflow_aspect import echodataflow
from echodataflow.models.datastore import Dataset
from echodataflow.models.output_model import Output
from echodataflow.models.pipeline import Stage
from echodataflow.utils import log_util
from echodataflow.utils.file_utils import (get_output, get_working_dir,
                                    get_zarr_list, isFile,
                                    process_output_groups, get_out_zarr)


@flow
@echodataflow(processing_stage="frequency-differencing", type="FLOW")
def echodataflow_frequency_differencing(
        config: Dataset, stage: Stage, prev_stage: Optional[Stage]
):
    """
    frequency differencing from echodata.

    Args:
        config (Dataset): Configuration for the dataset being processed.
        stage (Stage): Configuration for the current processing stage.
        prev_stage (Stage): Configuration for the previous processing stage.

    Returns:
        List[Output]: List of The input dataset with the frequency differencing data added.

    Example:
        # Define configuration and data
        dataset_config = ...
        pipeline_stage = ...
        echodata_outputs = ...

        # Execute the Echodataflow frequency_differencing stage
        frequency_differencing_output = echodataflow_frequency_differencing(
            config=dataset_config,
            stage=pipeline_stage,
            data=echodata_outputs
        )
        print("Output :", frequency_differencing_output)
    """
    data: Union[str, List[Output]] = get_output()
    outputs: List[Output] = []
    futures = []
    working_dir = get_working_dir(config=config, stage=stage)

    if type(data) == list:
        if type(data[0].data) == list:
            for output_data in data:
                transect_list = output_data.data
                for ed in transect_list:
                    transect = str(ed.get("out_path")).split(".")[0] + ".Frequencydifferencing"
                    process_frequency_differencing_wo = process_frequency_differencing.with_options(
                        name=transect, task_run_name=transect, retries=3
                    )
                    future = process_frequency_differencing_wo.submit(
                        config=config, stage=stage, out_data=ed, working_dir=working_dir
                    )
                    futures.append(future)
        else:
            for output_data in data:
                future = process_frequency_differencing.submit(
                    config=config, stage=stage, out_data=output_data, working_dir=working_dir
                )
                futures.append(future)

        ed_list = [f.result() for f in futures]
        outputs = process_output_groups(name=stage.name, config=config, stage=stage, ed_list=ed_list)
    return outputs


@task
@echodataflow()
def process_frequency_differencing(
    config: Dataset, stage: Stage, out_data: Union[Dict, Output], working_dir: str
):
    """
    Process and frequency differencing from Echodata object into the dataset.

    Args:
        config (Dataset): Configuration for the dataset being processed.
        stage (Stage): Configuration for the current processing stage.
        out_data (Union[Dict, Output]): Processed outputs (xr.Dataset) to frequency differencing.
        working_dir (str): Working directory for processing.

    Returns:
        The input dataset with the frequency differencing data added

    Example:
        # Define configuration, processed data, and working directory
        dataset_config = ...
        pipeline_stage = ...
        processed_outputs = ...
        working_directory = ...

        # Process and frequency differencing
        frequency_differencing_output = process_frequency_differencing(
            config=dataset_config,
            stage=pipeline_stage,
            out_data=processed_outputs,
            working_dir=working_directory
        )
        print(" Output :", frequency_differencing_output)
    """

    if type(out_data) == dict:
        file_name = str(out_data.get("file_name"))
        transect = str(out_data.get("transect"))    
        out_path = str(out_data.get("out_path"))    
    else:
        file_name = str(out_data.data.get("file_name"))
        transect = str(out_data.data.get("transect"))
        out_path = str(out_data.data.get("out_path"))    
    try:
        log_util.log(msg={'msg':f' ---- Entering ----', 'mod_name':__file__, 'func_name':file_name}, use_dask=stage.options['use_dask'], eflogging=config.logging)

        out_zarr = get_out_zarr(group = stage.options.get('group', True), working_dir=working_dir, transect=transect, file_name=file_name, storage_options=config.output.storage_options_dict)


<<<<<<< HEAD
        log_util.log(msg={'msg':f'Processing file, output will be at {out_zarr}', 'mod_name':__file__, 'func_name':file_name}, use_dask=stage.options['use_dask'], eflogging=config.logging)

        if stage.options.get("use_offline") == False or isFile(out_zarr, config.output.storage_options_dict) == False:
            log_util.log(msg={'msg':f'File not found in the destination folder / use_offline flag is False', 'mod_name':__file__, 'func_name':file_name}, use_dask=stage.options['use_dask'], eflogging=config.logging)

            ed_list = get_zarr_list.fn(transect_data=out_data, storage_options=config.output.storage_options_dict)

            log_util.log(msg={'msg':f'Computing frequency_differencing', 'mod_name':__file__, 'func_name':file_name}, use_dask=stage.options['use_dask'], eflogging=config.logging)
            
            xr_d = ep.mask.frequency_differencing(source_Sv=ed_list[0], freqABEq=stage.external_params.get('freqABEq'),
                                                storage_options=config.output.storage_options_dict)

            log_util.log(msg={'msg':f'Converting to Zarr', 'mod_name':__file__, 'func_name':file_name}, use_dask=stage.options['use_dask'], eflogging=config.logging)

            xr_d.to_zarr(store=out_zarr, mode="w", consolidated=True,
                            storage_options=config.output.storage_options_dict)
=======
        if (
            stage.options.get("use_offline") == False
            or isFile(out_zarr, config.output.storage_options_dict) == False
        ):
            log_util.log(
                msg={
                    "msg": f"File not found in the destination folder / use_offline flag is False",
                    "mod_name": __file__,
                    "func_name": ed.filename,
                },
                use_dask=stage.options["use_dask"],
                eflogging=config.logging,
            )

            ed_list = get_zarr_list.fn(
                transect_data=ed, storage_options=config.output.storage_options_dict
            )

            log_util.log(
                msg={
                    "msg": f"Computing frequency_differencing",
                    "mod_name": __file__,
                    "func_name": ed.filename,
                },
                use_dask=stage.options["use_dask"],
                eflogging=config.logging,
            )
            
            external_kwargs = stage.external_params                
                
            xr_d = ep.mask.frequency_differencing(
                source_Sv=ed_list[0],
                storage_options=config.output.storage_options_dict,
                **external_kwargs
            )

            log_util.log(
                msg={"msg": f"Converting to Zarr", "mod_name": __file__, "func_name": ed.filename},
                use_dask=stage.options["use_dask"],
                eflogging=config.logging,
            )

            xr_d.to_zarr(
                store=out_zarr,
                mode="w",
                consolidated=True,
                storage_options=config.output.storage_options_dict,
            )
>>>>>>> f85b12e7

        else:
            log_util.log(msg={'msg':f'Skipped processing {file_name}. File found in the destination folder. To replace or reprocess set `use_offline` flag to False', 'mod_name':__file__, 'func_name':file_name}, use_dask=stage.options['use_dask'], eflogging=config.logging)

        log_util.log(msg={'msg':f' ---- Exiting ----', 'mod_name':__file__, 'func_name':file_name}, use_dask=stage.options['use_dask'], eflogging=config.logging)

<<<<<<< HEAD
        return {'mask': out_zarr, 'out_path': out_path, 'transect': transect, 'file_name': file_name, 'error': False}
    except Exception as e:
        return {'transect': transect, 'file_name': file_name, 'error': True, 'error_desc': e}   
=======
        ed.stages["mask"] = out_zarr
        ed.error = ErrorObject(errorFlag=False)
        ed.stages[stage.name] = out_zarr
    except Exception as e:
        log_util.log(
            msg={"msg": "", "mod_name": __file__, "func_name": file_name},
            use_dask=stage.options["use_dask"],
            eflogging=config.logging,
            error=e
        )
        ed.error = ErrorObject(errorFlag=True, error_desc=str(e))
    finally:
        return ed
>>>>>>> f85b12e7
<|MERGE_RESOLUTION|>--- conflicted
+++ resolved
@@ -15,26 +15,30 @@
 Email: sbutala@uw.edu
 Date: August 22, 2023
 """
-import os
-from typing import Dict, List, Optional, Union
+
+from collections import defaultdict
+from typing import Dict, Optional
 
 import echopype as ep
 from prefect import flow, task
 
 from echodataflow.aspects.echodataflow_aspect import echodataflow
 from echodataflow.models.datastore import Dataset
-from echodataflow.models.output_model import Output
+from echodataflow.models.output_model import EchodataflowObject, ErrorObject, Group
 from echodataflow.models.pipeline import Stage
 from echodataflow.utils import log_util
-from echodataflow.utils.file_utils import (get_output, get_working_dir,
-                                    get_zarr_list, isFile,
-                                    process_output_groups, get_out_zarr)
+from echodataflow.utils.file_utils import (
+    get_working_dir,
+    get_zarr_list,
+    isFile,
+    get_out_zarr,
+)
 
 
 @flow
 @echodataflow(processing_stage="frequency-differencing", type="FLOW")
 def echodataflow_frequency_differencing(
-        config: Dataset, stage: Stage, prev_stage: Optional[Stage]
+    groups: Dict[str, Group], config: Dataset, stage: Stage, prev_stage: Optional[Stage]
 ):
     """
     frequency differencing from echodata.
@@ -61,40 +65,34 @@
         )
         print("Output :", frequency_differencing_output)
     """
-    data: Union[str, List[Output]] = get_output()
-    outputs: List[Output] = []
-    futures = []
     working_dir = get_working_dir(config=config, stage=stage)
 
-    if type(data) == list:
-        if type(data[0].data) == list:
-            for output_data in data:
-                transect_list = output_data.data
-                for ed in transect_list:
-                    transect = str(ed.get("out_path")).split(".")[0] + ".Frequencydifferencing"
-                    process_frequency_differencing_wo = process_frequency_differencing.with_options(
-                        name=transect, task_run_name=transect, retries=3
+    futures = defaultdict(list)
+
+    for name, gr in groups.items():
+        for ed in gr.data:
+            gname = ed.out_path.split(".")[0] + ".freqdiff"
+            new_process = process_frequency_differencing.with_options(
+                task_run_name=gname, name=gname, retries=3
                     )
-                    future = process_frequency_differencing_wo.submit(
-                        config=config, stage=stage, out_data=ed, working_dir=working_dir
+            future = new_process.submit(
+                ed=ed, working_dir=working_dir, config=config, stage=stage
                     )
-                    futures.append(future)
-        else:
-            for output_data in data:
-                future = process_frequency_differencing.submit(
-                    config=config, stage=stage, out_data=output_data, working_dir=working_dir
-                )
-                futures.append(future)
-
-        ed_list = [f.result() for f in futures]
-        outputs = process_output_groups(name=stage.name, config=config, stage=stage, ed_list=ed_list)
-    return outputs
+            futures[name].append(future)
+
+    for name, flist in futures.items():
+        try:
+            groups[name].data = [f.result() for f in flist]
+        except Exception as e:
+            groups[name].data[0].error = ErrorObject(errorFlag=True, error_desc=str(e))
+
+    return groups
 
 
 @task
 @echodataflow()
 def process_frequency_differencing(
-    config: Dataset, stage: Stage, out_data: Union[Dict, Output], working_dir: str
+    ed: EchodataflowObject, config: Dataset, stage: Stage, working_dir: str
 ):
     """
     Process and frequency differencing from Echodata object into the dataset.
@@ -124,39 +122,32 @@
         )
         print(" Output :", frequency_differencing_output)
     """
-
-    if type(out_data) == dict:
-        file_name = str(out_data.get("file_name"))
-        transect = str(out_data.get("transect"))    
-        out_path = str(out_data.get("out_path"))    
-    else:
-        file_name = str(out_data.data.get("file_name"))
-        transect = str(out_data.data.get("transect"))
-        out_path = str(out_data.data.get("out_path"))    
+    file_name = ed.filename + "_fd.zarr"
     try:
-        log_util.log(msg={'msg':f' ---- Entering ----', 'mod_name':__file__, 'func_name':file_name}, use_dask=stage.options['use_dask'], eflogging=config.logging)
-
-        out_zarr = get_out_zarr(group = stage.options.get('group', True), working_dir=working_dir, transect=transect, file_name=file_name, storage_options=config.output.storage_options_dict)
-
-
-<<<<<<< HEAD
-        log_util.log(msg={'msg':f'Processing file, output will be at {out_zarr}', 'mod_name':__file__, 'func_name':file_name}, use_dask=stage.options['use_dask'], eflogging=config.logging)
-
-        if stage.options.get("use_offline") == False or isFile(out_zarr, config.output.storage_options_dict) == False:
-            log_util.log(msg={'msg':f'File not found in the destination folder / use_offline flag is False', 'mod_name':__file__, 'func_name':file_name}, use_dask=stage.options['use_dask'], eflogging=config.logging)
-
-            ed_list = get_zarr_list.fn(transect_data=out_data, storage_options=config.output.storage_options_dict)
-
-            log_util.log(msg={'msg':f'Computing frequency_differencing', 'mod_name':__file__, 'func_name':file_name}, use_dask=stage.options['use_dask'], eflogging=config.logging)
-            
-            xr_d = ep.mask.frequency_differencing(source_Sv=ed_list[0], freqABEq=stage.external_params.get('freqABEq'),
-                                                storage_options=config.output.storage_options_dict)
-
-            log_util.log(msg={'msg':f'Converting to Zarr', 'mod_name':__file__, 'func_name':file_name}, use_dask=stage.options['use_dask'], eflogging=config.logging)
-
-            xr_d.to_zarr(store=out_zarr, mode="w", consolidated=True,
-                            storage_options=config.output.storage_options_dict)
-=======
+        log_util.log(
+            msg={"msg": f" ---- Entering ----", "mod_name": __file__, "func_name": ed.filename},
+            use_dask=stage.options["use_dask"],
+            eflogging=config.logging,
+        )
+
+        out_zarr = get_out_zarr(
+            group=stage.options.get("group", True),
+            working_dir=working_dir,
+            transect=ed.group_name,
+            file_name=file_name,
+            storage_options=config.output.storage_options_dict,
+        )
+
+        log_util.log(
+            msg={
+                "msg": f"Processing file, output will be at {out_zarr}",
+                "mod_name": __file__,
+                "func_name": ed.filename,
+            },
+            use_dask=stage.options["use_dask"],
+            eflogging=config.logging,
+        )
+
         if (
             stage.options.get("use_offline") == False
             or isFile(out_zarr, config.output.storage_options_dict) == False
@@ -205,18 +196,24 @@
                 consolidated=True,
                 storage_options=config.output.storage_options_dict,
             )
->>>>>>> f85b12e7
 
         else:
-            log_util.log(msg={'msg':f'Skipped processing {file_name}. File found in the destination folder. To replace or reprocess set `use_offline` flag to False', 'mod_name':__file__, 'func_name':file_name}, use_dask=stage.options['use_dask'], eflogging=config.logging)
-
-        log_util.log(msg={'msg':f' ---- Exiting ----', 'mod_name':__file__, 'func_name':file_name}, use_dask=stage.options['use_dask'], eflogging=config.logging)
-
-<<<<<<< HEAD
-        return {'mask': out_zarr, 'out_path': out_path, 'transect': transect, 'file_name': file_name, 'error': False}
-    except Exception as e:
-        return {'transect': transect, 'file_name': file_name, 'error': True, 'error_desc': e}   
-=======
+            log_util.log(
+                msg={
+                    "msg": f"Skipped processing {ed.filename}. File found in the destination folder. To replace or reprocess set `use_offline` flag to False",
+                    "mod_name": __file__,
+                    "func_name": ed.filename,
+                },
+                use_dask=stage.options["use_dask"],
+                eflogging=config.logging,
+            )
+
+        log_util.log(
+            msg={"msg": f" ---- Exiting ----", "mod_name": __file__, "func_name": ed.filename},
+            use_dask=stage.options["use_dask"],
+            eflogging=config.logging,
+        )
+
         ed.stages["mask"] = out_zarr
         ed.error = ErrorObject(errorFlag=False)
         ed.stages[stage.name] = out_zarr
@@ -229,5 +226,4 @@
         )
         ed.error = ErrorObject(errorFlag=True, error_desc=str(e))
     finally:
-        return ed
->>>>>>> f85b12e7
+        return ed