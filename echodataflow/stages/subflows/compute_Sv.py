"""
Echodataflow Compute SV Stage

This module defines a Prefect Flow and associated tasks for the Echodataflow Compute SV stage.
The stage involves computing the Sv (volume backscattering strength) from echodata.

Classes:
    None

Functions:
    echodataflow_compute_Sv(config: Dataset, stage: Stage, data: List[Output])
    process_compute_Sv(config: Dataset, stage: Stage, out_data: Union[List[Dict], List[Output]], working_dir: str)

Author: Soham Butala
Email: sbutala@uw.edu
Date: August 22, 2023
"""
from typing import Dict, List, Optional, Union

import echopype as ep
from prefect import flow, task

from echodataflow.aspects.echodataflow_aspect import echodataflow
from echodataflow.models.datastore import Dataset
from echodataflow.models.output_model import Output
from echodataflow.models.pipeline import Stage
from echodataflow.utils import log_util
from echodataflow.utils.file_utils import (get_ed_list, get_out_zarr, get_output,
                                       get_working_dir, isFile,
                                       process_output_groups)


@flow
@echodataflow(processing_stage="Compute-SV", type="FLOW")
def echodataflow_compute_Sv(config: Dataset, stage: Stage, prev_stage: Optional[Stage]):
    """
    Compute volume backscattering strength (Sv) from echodata.

    Args:
        config (Dataset): Configuration for the dataset being processed.
        stage (Stage): Configuration for the current processing stage.
        prev_stage (Stage): Configuration for the previous processing stage.

    Returns:
        List[Output]: List of computed Sv outputs.

    Example:
        # Define configuration and data
        dataset_config = ...
        pipeline_stage = ...
        echodata_outputs = ...

        # Execute the Echodataflow Compute SV stage
        computed_sv_outputs = echodataflow_compute_Sv(
            config=dataset_config,
            stage=pipeline_stage,
            data=echodata_outputs
        )
        print("Computed Sv outputs:", computed_sv_outputs)
    """
    data: List[Output] = get_output()
    outputs: List[Output] = []
    futures = []
    working_dir = get_working_dir(config=config, stage=stage)
    # [Output(data=[{'out_path': '/Users/soham/Desktop/EchoWorkSpace/echodataflow/notebooks/combined_files/echodataflow_combine_echodata/7.zarr', 'transect': 7}], passing_params={}), Output(data=[{'out_path': '/Users/soham/Desktop/EchoWorkSpace/echodataflow/notebooks/combined_files/echodataflow_combine_echodata/10.zarr', 'transect': 10}], passing_params={})]

    if type(data) == list:
        if type(data[0].data) == list:
            for output_data in data:
                transect_list = output_data.data
                for ed in transect_list:
                    transect = str(ed.get("out_path")).split(".")[0] + ".SV"
                    process_compute_Sv_wo = process_compute_Sv.with_options(
                        name=transect, task_run_name=transect, retries=3
                    )
                    future = process_compute_Sv_wo.submit(
                        config=config, stage=stage, out_data=ed, working_dir=working_dir
                    )
                    futures.append(future)
        else:
            for output_data in data:
                future = process_compute_Sv.submit(
                    config=config, stage=stage, out_data=output_data, working_dir=working_dir
                )
                futures.append(future)

        ed_list = [f.result() for f in futures]

        outputs = process_output_groups(name=stage.name, stage=stage, config=config, ed_list=ed_list)


    return outputs



@task
@echodataflow()
def process_compute_Sv(
    config: Dataset, stage: Stage, out_data: Union[Dict, Output], working_dir: str
):
    """
    Process and compute volume backscattering strength (Sv) from echodata.

    Args:
        config (Dataset): Configuration for the dataset being processed.
        stage (Stage): Configuration for the current processing stage.
        out_data (Union[Dict, Output]):  Processed echodata output.
        working_dir (str): Working directory for processing.

    Returns:
        Output: Computed Sv output information.

    Example:
        # Define configuration, processed data, and working directory
        dataset_config = ...
        pipeline_stage = ...
        processed_outputs = ...
        working_directory = ...

        # Process and compute Sv
        computed_sv_output = process_compute_Sv(
            config=dataset_config,
            stage=pipeline_stage,
            out_data=processed_outputs,
            working_dir=working_directory
        )
        print("Computed Sv output:", computed_sv_output)
    """
    
    if type(out_data) == dict:
        file_name = str(out_data.get("file_name")).split(".")[0] + "_SV.zarr"
        transect = str(out_data.get("transect")) 
    else:
        file_name = str(out_data.data.get("file_name")).split(".")[0] + "_SV.zarr"
        transect = str(out_data.data.get("transect"))
    try:
<<<<<<< HEAD
        log_util.log(msg={'msg':f' ---- Entering ----', 'mod_name':__file__, 'func_name':file_name}, use_dask=stage.options['use_dask'], eflogging=config.logging)
        
        out_zarr = get_out_zarr(group = stage.options.get('group', True), working_dir=working_dir, transect=transect, file_name=file_name, storage_options=config.output.storage_options_dict)
        
        log_util.log(msg={'msg':f'Processing file, output will be at {out_zarr}', 'mod_name':__file__, 'func_name':file_name}, use_dask=stage.options['use_dask'], eflogging=config.logging)
        
        if stage.options.get("use_offline") == False or isFile(out_zarr, config.output.storage_options_dict) == False:
            
            log_util.log(msg={'msg':f'File not found in the destination folder / use_offline flag is False', 'mod_name':__file__, 'func_name':file_name}, use_dask=stage.options['use_dask'], eflogging=config.logging)
            
            ed_list = get_ed_list.fn(
                    config=config, stage=stage, transect_data=out_data)
            
            log_util.log(msg={'msg':f'Computing SV', 'mod_name':__file__, 'func_name':file_name}, use_dask=stage.options['use_dask'], eflogging=config.logging)
            
            xr_d_sv = ep.calibrate.compute_Sv(echodata=ed_list[0])
            
            log_util.log(msg={'msg':f'Converting to Zarr', 'mod_name':__file__, 'func_name':file_name}, use_dask=stage.options['use_dask'], eflogging=config.logging)
            
            xr_d_sv.to_zarr(store=out_zarr, mode="w", consolidated=True,
                            storage_options=config.output.storage_options_dict)
        else:
            log_util.log(msg={'msg':f'Skipped processing {file_name}. File found in the destination folder. To replace or reprocess set `use_offline` flag to False', 'mod_name':__file__, 'func_name':file_name}, use_dask=stage.options['use_dask'], eflogging=config.logging)
            
        log_util.log(msg={'msg':f' ---- Exiting ----', 'mod_name':__file__, 'func_name':file_name}, use_dask=stage.options['use_dask'], eflogging=config.logging)
        return {'out_path': out_zarr, 'transect': transect, 'file_name': file_name, 'error': False}
    except Exception as e:
        return {'transect': transect, 'file_name': file_name, 'error': True, 'error_desc': e}   
=======
        log_util.log(
            msg={"msg": " ---- Entering ----", "mod_name": __file__, "func_name": file_name},
            use_dask=stage.options["use_dask"],
            eflogging=config.logging,
        )

        out_zarr = get_out_zarr(
            group=stage.options.get("group", True),
            working_dir=working_dir,
            transect=ed.group_name,
            file_name=file_name,
            storage_options=config.output.storage_options_dict,
        )

        log_util.log(
            msg={
                "msg": f"Processing file, output will be at {out_zarr}",
                "mod_name": __file__,
                "func_name": file_name,
            },
            use_dask=stage.options["use_dask"],
            eflogging=config.logging,
        )

        if (
            stage.options.get("use_offline") == False
            or isFile(out_zarr, config.output.storage_options_dict) == False
        ):
            log_util.log(
                msg={
                    "msg": f"File not found in the destination folder / use_offline flag is False",
                    "mod_name": __file__,
                    "func_name": file_name,
                },
                use_dask=stage.options["use_dask"],
                eflogging=config.logging,
            )

            ed_list = get_ed_list.fn(config=config, stage=stage, transect_data=ed)

            log_util.log(
                msg={"msg": f"Computing SV", "mod_name": __file__, "func_name": file_name},
                use_dask=stage.options["use_dask"],
                eflogging=config.logging,
            )

            external_kwargs = stage.external_params                
                
            xr_d_sv = ep.calibrate.compute_Sv(echodata=ed_list[0], **external_kwargs)

            log_util.log(
                msg={"msg": f"Converting to Zarr", "mod_name": __file__, "func_name": file_name},
                use_dask=stage.options["use_dask"],
                eflogging=config.logging,
            )

            xr_d_sv.to_zarr(
                store=out_zarr,
                mode="w",
                consolidated=True,
                storage_options=config.output.storage_options_dict,
            )
        else:
            log_util.log(
                msg={
                    "msg": f"Skipped processing {file_name}. File found in the destination folder. To replace or reprocess set `use_offline` flag to False",
                    "mod_name": __file__,
                    "func_name": file_name,
                },
                use_dask=stage.options["use_dask"],
                eflogging=config.logging,
            )

        log_util.log(
            msg={"msg": f" ---- Exiting ----", "mod_name": __file__, "func_name": file_name},
            use_dask=stage.options["use_dask"],
            eflogging=config.logging,
        )
        ed.out_path = out_zarr
        ed.error = ErrorObject(errorFlag=False)
        ed.stages[stage.name] = out_zarr
    except Exception as e:
        log_util.log(
            msg={"msg": "", "mod_name": __file__, "func_name": file_name},
            use_dask=stage.options["use_dask"],
            eflogging=config.logging,
            error=e
        )
        ed.error = ErrorObject(errorFlag=True, error_desc=str(e))
    finally:
        return ed
>>>>>>> f85b12e7
<|MERGE_RESOLUTION|>--- conflicted
+++ resolved
@@ -15,24 +15,26 @@
 Email: sbutala@uw.edu
 Date: August 22, 2023
 """
-from typing import Dict, List, Optional, Union
+
+from collections import defaultdict
+from typing import Dict, Optional
 
 import echopype as ep
 from prefect import flow, task
 
 from echodataflow.aspects.echodataflow_aspect import echodataflow
 from echodataflow.models.datastore import Dataset
-from echodataflow.models.output_model import Output
+from echodataflow.models.output_model import EchodataflowObject, ErrorObject, Group
 from echodataflow.models.pipeline import Stage
 from echodataflow.utils import log_util
-from echodataflow.utils.file_utils import (get_ed_list, get_out_zarr, get_output,
-                                       get_working_dir, isFile,
-                                       process_output_groups)
+from echodataflow.utils.file_utils import get_ed_list, get_out_zarr, get_working_dir, isFile
 
 
 @flow
 @echodataflow(processing_stage="Compute-SV", type="FLOW")
-def echodataflow_compute_Sv(config: Dataset, stage: Stage, prev_stage: Optional[Stage]):
+def echodataflow_compute_Sv(
+    groups: Dict[str, Group], config: Dataset, stage: Stage, prev_stage: Optional[Stage]
+):
     """
     Compute volume backscattering strength (Sv) from echodata.
 
@@ -58,46 +60,34 @@
         )
         print("Computed Sv outputs:", computed_sv_outputs)
     """
-    data: List[Output] = get_output()
-    outputs: List[Output] = []
-    futures = []
-    working_dir = get_working_dir(config=config, stage=stage)
-    # [Output(data=[{'out_path': '/Users/soham/Desktop/EchoWorkSpace/echodataflow/notebooks/combined_files/echodataflow_combine_echodata/7.zarr', 'transect': 7}], passing_params={}), Output(data=[{'out_path': '/Users/soham/Desktop/EchoWorkSpace/echodataflow/notebooks/combined_files/echodataflow_combine_echodata/10.zarr', 'transect': 10}], passing_params={})]
-
-    if type(data) == list:
-        if type(data[0].data) == list:
-            for output_data in data:
-                transect_list = output_data.data
-                for ed in transect_list:
-                    transect = str(ed.get("out_path")).split(".")[0] + ".SV"
-                    process_compute_Sv_wo = process_compute_Sv.with_options(
-                        name=transect, task_run_name=transect, retries=3
-                    )
-                    future = process_compute_Sv_wo.submit(
-                        config=config, stage=stage, out_data=ed, working_dir=working_dir
-                    )
-                    futures.append(future)
-        else:
-            for output_data in data:
-                future = process_compute_Sv.submit(
-                    config=config, stage=stage, out_data=output_data, working_dir=working_dir
-                )
-                futures.append(future)
-
-        ed_list = [f.result() for f in futures]
-
-        outputs = process_output_groups(name=stage.name, stage=stage, config=config, ed_list=ed_list)
-
-
-    return outputs
-
+
+    working_dir = get_working_dir(stage=stage, config=config)
+
+    futures = defaultdict(list)
+
+    for name, gr in groups.items():
+        for ed in gr.data:
+            gname = ed.out_path.split(".")[0] + ".Sv"
+            new_process = process_compute_sv.with_options(
+                task_run_name=gname, name=gname, retries=3
+            )
+            future = new_process.submit(
+                ed=ed, working_dir=working_dir, config=config, stage=stage
+            )
+            futures[name].append(future)
+
+    for name, flist in futures.items():
+        try:
+            groups[name].data = [f.result() for f in flist]
+        except Exception as e:
+            groups[name].data[0].error = ErrorObject(errorFlag=True, error_desc=str(e))
+
+    return groups
 
 
 @task
 @echodataflow()
-def process_compute_Sv(
-    config: Dataset, stage: Stage, out_data: Union[Dict, Output], working_dir: str
-):
+def process_compute_sv(ed: EchodataflowObject, config: Dataset, stage: Stage, working_dir: str):
     """
     Process and compute volume backscattering strength (Sv) from echodata.
 
@@ -126,44 +116,9 @@
         )
         print("Computed Sv output:", computed_sv_output)
     """
-    
-    if type(out_data) == dict:
-        file_name = str(out_data.get("file_name")).split(".")[0] + "_SV.zarr"
-        transect = str(out_data.get("transect")) 
-    else:
-        file_name = str(out_data.data.get("file_name")).split(".")[0] + "_SV.zarr"
-        transect = str(out_data.data.get("transect"))
+
+    file_name = ed.filename + "_SV.zarr"
     try:
-<<<<<<< HEAD
-        log_util.log(msg={'msg':f' ---- Entering ----', 'mod_name':__file__, 'func_name':file_name}, use_dask=stage.options['use_dask'], eflogging=config.logging)
-        
-        out_zarr = get_out_zarr(group = stage.options.get('group', True), working_dir=working_dir, transect=transect, file_name=file_name, storage_options=config.output.storage_options_dict)
-        
-        log_util.log(msg={'msg':f'Processing file, output will be at {out_zarr}', 'mod_name':__file__, 'func_name':file_name}, use_dask=stage.options['use_dask'], eflogging=config.logging)
-        
-        if stage.options.get("use_offline") == False or isFile(out_zarr, config.output.storage_options_dict) == False:
-            
-            log_util.log(msg={'msg':f'File not found in the destination folder / use_offline flag is False', 'mod_name':__file__, 'func_name':file_name}, use_dask=stage.options['use_dask'], eflogging=config.logging)
-            
-            ed_list = get_ed_list.fn(
-                    config=config, stage=stage, transect_data=out_data)
-            
-            log_util.log(msg={'msg':f'Computing SV', 'mod_name':__file__, 'func_name':file_name}, use_dask=stage.options['use_dask'], eflogging=config.logging)
-            
-            xr_d_sv = ep.calibrate.compute_Sv(echodata=ed_list[0])
-            
-            log_util.log(msg={'msg':f'Converting to Zarr', 'mod_name':__file__, 'func_name':file_name}, use_dask=stage.options['use_dask'], eflogging=config.logging)
-            
-            xr_d_sv.to_zarr(store=out_zarr, mode="w", consolidated=True,
-                            storage_options=config.output.storage_options_dict)
-        else:
-            log_util.log(msg={'msg':f'Skipped processing {file_name}. File found in the destination folder. To replace or reprocess set `use_offline` flag to False', 'mod_name':__file__, 'func_name':file_name}, use_dask=stage.options['use_dask'], eflogging=config.logging)
-            
-        log_util.log(msg={'msg':f' ---- Exiting ----', 'mod_name':__file__, 'func_name':file_name}, use_dask=stage.options['use_dask'], eflogging=config.logging)
-        return {'out_path': out_zarr, 'transect': transect, 'file_name': file_name, 'error': False}
-    except Exception as e:
-        return {'transect': transect, 'file_name': file_name, 'error': True, 'error_desc': e}   
-=======
         log_util.log(
             msg={"msg": " ---- Entering ----", "mod_name": __file__, "func_name": file_name},
             use_dask=stage.options["use_dask"],
@@ -254,5 +209,4 @@
         )
         ed.error = ErrorObject(errorFlag=True, error_desc=str(e))
     finally:
-        return ed
->>>>>>> f85b12e7
+        return ed