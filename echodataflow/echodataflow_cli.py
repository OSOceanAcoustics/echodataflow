--- conflicted
+++ resolved
@@ -263,18 +263,6 @@
     print("Configuring pre-defined rules...")
     rules_path = os.path.join(config_directory, "echodataflow_rules.txt")
     rules_file = open(rules_path, "w")
-<<<<<<< HEAD
-    rules = [
-    "echodataflow_open_raw:echodataflow_compute_Sv",
-    "echodataflow_open_raw:echodataflow_combine_echodata",
-    "echodataflow_open_raw:echodataflow_compute_TS",
-    "echodataflow_combine_echodata:echodataflow_compute_Sv",
-    "echodataflow_compute_Sv:echodataflow_compute_MVBS"
-    ]
-    for r in rules:
-        rules_file.write(r+"\n")
-    rules_file.close()
-=======
     default_rules_path = os.path.join('echodataflow', 'rule_engine', 'echodataflow_rules.txt')
     
     with open(default_rules_path, "r") as default_rules_file:
@@ -284,7 +272,6 @@
     with open(rules_path, "w") as rules_file:
         for rule in default_rules:
             rules_file.write(rule)
->>>>>>> 9563dc42
 
     print("Initilization complete")
 
