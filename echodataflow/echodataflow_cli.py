"""
Echodataflow CLI

This module provides a command-line interface (CLI) for managing Echodataflow credentials and configurations.
You can use this CLI to generate, load, and manage credential blocks stored in the `credentials.ini` file.

Usage:
- To load credentials and create credential blocks:
  echodataflow load-credentials [--sync]
- To initialize an empty `credentials.ini` file:
  echodataflow init

Subcommands:
- `load-credentials`: Load credentials from the `.ini` file and create corresponding credential blocks.
  Options:
  --sync: If provided, syncs blocks updated using the Prefect UI.

- `init`: Initializes an empty `.ini` file for Echodataflow credentials configuration.

Example:
- Load credentials and sync blocks:
  echodataflow load-credentials --sync

- Initialize an empty `.ini` file:
  echodataflow init

Note:
- Use the appropriate subcommand to perform desired actions related to Echodataflow credentials.
- When using `load-credentials`, ensure that the `credentials.ini` file is correctly formatted with appropriate sections and keys.
- Supported section names are "AWS" and "AZCosmos".
"""

import argparse
import os
import pkg_resources
import textwrap

import pkg_resources

from echodataflow.stages.echodataflow import load_credential_configuration


def fetch_ruleset():
    """
    Retrieves the path to the Echodataflow rules text file.

    This function constructs the path to the 'echodataflow_rules.txt' file located within
    a '.echodataflow' directory in the user's home directory. The function assumes that
    the '.echodataflow' directory is already present in the user's home directory. If the
    directory does not exist, this function will still return the constructed path,
    but accessing the file may result in an error if further action is not taken
    to either create the directory or place the 'echodataflow_rules.txt' file in the expected
    location.

    Returns:
        str: The absolute path to the 'echodataflow_rules.txt' file within the '.echodataflow'
             directory in the user's home directory.
    """
    # Get the user's home directory and expand ~
    home_directory = os.path.expanduser("~")

    # Create the directory if it doesn't exist
    config_directory = os.path.join(home_directory, ".echodataflow")
    rules_path = os.path.join(config_directory, "echodataflow_rules.txt")

    return rules_path


def clean_ruleset():
    """
    Cleans the existing ruleset file and repopulates it with a given set of rules.

    This function first deletes the current 'echodataflow_rules.txt' file located within
    the '.echodataflow' directory in the user's home directory. It then creates a new
    'echodataflow_rules.txt' file and populates it with the rules provided in the input set.
    The function performs a sanity check on each rule to ensure it follows the expected
    format "parent_flow:child_flow". If any rule does not comply, a ValueError is raised,
    and the operation is aborted.

    Returns:
        set: The same set of rules provided as input, indicating the rules now
             present in the 'echodataflow_rules.txt' file.

    Raises:
        ValueError: If any rule in the input set does not contain a colon (':'),
                    indicating it does not follow the "parent_flow:child_flow" format.

    Side effects:
        - The existing 'echodataflow_rules.txt' file is deleted, and its contents are lost.
        - A new 'echodataflow_rules.txt' file is created with the contents set to the input rules.
        - If the input rules contain any format errors, the entire operation is aborted,
          and the 'echodataflow_rules.txt' file remains deleted.

    Notes:
        - This function relies on `fetch_ruleset` to determine the path to the rules file and
          `add_rules_from_set` to repopulate the new rules file. It is assumed that both
          functions handle any required validations and exceptions beyond format checking.
    """
    rules_path = fetch_ruleset()

    with open(rules_path, "r") as file:
        backup_rules = file.readlines()
    os.remove(rules_path)

    try:
        add_rules_from_set(rule_set=set(backup_rules))
    except Exception as e:
        with open(rules_path, "w") as ruleset:
            for rule in backup_rules:
                ruleset.write(rule)
        raise e

    return set(backup_rules)


def fetch_all_rules():
    """
    Reads and returns all the existing rules from the 'echodataflow_rules.txt' file.

    This function locates the '.echodataflow' directory within the user's home directory,
    reads the 'echodataflow_rules.txt' file, and returns a list of all rules defined within
    that file. Each rule is returned as a string in the list, including any newline characters.

    Returns:
        list of str: A list containing all the rules defined in 'echodataflow_rules.txt'.
    """
    rules_path = fetch_ruleset()
    with open(rules_path, "r") as file:
        rules = file.readlines()
    return rules


def add_new_rule(new_rule) -> None:
    """
    Appends a new rule to the 'echodataflow_rules.txt' file within the '.echodataflow' directory.

    This function takes a single rule as input and appends it to the end of the
    'echodataflow_rules.txt' file, located in the '.echodataflow' directory within the user's home directory.
    If the directory or the file doesn't exist, they are created. The new rule is added as a new line
    in the file.

    Parameters:
        new_rule (str): The rule to be added to the file. Should be in the format 'parent_flow:child_flow'.

    Returns:
        None
    """
    if len(new_rule.split(":")) != 2:
        print(
            "Sanity check failed. Please make sure all rules follow the convention : One rule per line. Format -> parent_flow:child_flow"
        )
        raise ValueError("Error adding rules. Sanity Check failed.")
    rules_path = fetch_ruleset()
    """Append a new rule to the existing rules file."""
    with open(rules_path, "a") as file:
        file.write(new_rule + "\n")
    print("New rule added successfully.")


def add_rules_from_set(rule_set: set):
    """
    Writes a set of rules to the Echodataflow rules file, replacing any existing content.

    This function takes a set of rules and writes them to the 'echodataflow_rules.txt' file,
    located within the '.echodataflow' directory in the user's home directory. Each rule is
    written on a new line. Before writing, the function performs a sanity check on each rule
    to ensure it follows the expected format ("parent_flow:child_flow"). If any rule does not
    comply with this format, the function raises a ValueError and aborts the operation.

    Parameters:
        rule_set (set): A set of strings, each representing a rule in the format
                        "parent_flow:child_flow".

    Raises:
        ValueError: If any rule in the `rule_set` does not contain a colon (':'),
                    indicating it does not follow the "parent_flow:child_flow" format.

    Returns:
        None

    """
    rules_path = fetch_ruleset()

    for rule in rule_set:
        if ":" not in rule:
            print(
                "Sanity check failed. Please make sure all rules follow the convention : One rule per line. Format -> parent_flow:child_flow"
            )
            raise ValueError("Error adding rules. Sanity Check failed.")
        if len(rule.split(":")) != 2:
            print(
                "Sanity check failed. Please make sure all rules follow the convention : One rule per line. Format -> parent_flow:child_flow"
            )
            raise ValueError("Error adding rules. Sanity Check failed.")
    with open(rules_path, "w") as ruleset:
        for rule in rule_set:
            ruleset.write(rule)


def add_rules_from_file(file_path) -> None:
    """
    Reads rules from a specified file and adds them to the Echodataflow configuration.

    This function opens a file from the given file path, reads each line as a rule,
    and adds it using the add_new_rule function. It performs a basic sanity check on each rule to ensure
    it follows the expected format "parent_flow:child_flow". If any rule does not comply with this format,
    the function raises a ValueError and stops adding further rules.

    Parameters:
        file_path (str): The path to the file containing rules to be added. Each rule must be on a new line.

    Raises:
        ValueError: If any rule in the file does not follow the "parent_flow:child_flow" format.
        Exception: If there is an error reading from the file.

    Returns:
        None
    """
    rules_path = fetch_ruleset()

    try:
        with open(rules_path, "r") as file:
            new_rules = [line.strip() for line in file if line.strip()]

        add_rules_from_set(set(new_rules))

        print(f"Added {len(new_rules)} new rule(s) from {rules_path}.")
    except Exception as e:
        print(f"Error reading from file {rules_path}: {e}")


def generate_ini_file():
    """
    Generate the credentials.ini file and configuration files for Echodataflow.

    This function creates a directory named `.echodataflow` in the user's home directory
    if it doesn't exist already. It then generates the `credentials.ini` file within
    this directory, which serves as the configuration file for Echodataflow credentials.

    Additionally, the function configures pre-defined rules by generating an `echodataflow_rules.txt`
    file containing rule definitions that dictate the workflow execution sequence in Echodataflow.

    Example:
        Calling this function will create a `.echodataflow` directory in the user's home
        directory and generate the `credentials.ini` and `echodataflow_rules.txt` files within it.
        The credentials.ini file holds Echodataflow configuration details, while the echodataflow_rules.txt
        file defines the workflow execution sequence.

    Rules Format:
        The `echodataflow_rules.txt` file contains lines with rule definitions. Each rule specifies
        the execution sequence of two workflow components, separated by a colon. For example:
        "echodataflow_open_raw:echodataflow_compute_Sv" means `echodataflow_open_raw` should be executed
        before `echodataflow_compute_Sv`.

    Note:
        If the `.echodataflow` directory or `credentials.ini` file already exists, this function will
        skip their creation.

    """

    # Get the user's home directory and expand ~
    home_directory = os.path.expanduser("~")

    # Create the directory if it doesn't exist
    config_directory = os.path.join(home_directory, ".echodataflow")
    os.makedirs(config_directory, exist_ok=True)

    # Write the .ini file
    ini_file_path = os.path.join(config_directory, "credentials.ini")

    if not os.path.exists(ini_file_path):
        with open(ini_file_path, "w") as config_file:
            config_file.write("# Credential configuration file for Echodataflow\n")
        print("Successfully created credentials.ini file under .echodataflow directory.")
    else:
        print("credentials.ini file already exists. Skipping creation.")

    print("Configuring pre-defined rules...")
    rules_path = os.path.join(config_directory, "echodataflow_rules.txt")
    rules_file = open(rules_path, "w")
<<<<<<< HEAD
    
    default_rules_path = pkg_resources.resource_filename(
        "echodataflow", "rule_engine/echodataflow_rules.txt"
    )
    
=======

    default_rules_path = pkg_resources.resource_filename(
        "echodataflow", "rule_engine/echodataflow_rules.txt"
    )

>>>>>>> 6c661116
    with open(default_rules_path, "r") as default_rules_file:
        default_rules = default_rules_file.readlines()
    print(default_rules)

    with open(rules_path, "w") as rules_file:
        for rule in default_rules:
            rules_file.write(rule)

    print("Initilization complete")


def generate_stage_file(stage_name: str):
    file_content = (
        f"""
    \"\"\"
    Echodataflow {stage_name.capitalize()} Task

    This module defines a Prefect Flow and associated tasks for the Echodataflow {stage_name.capitalize()} stage.

    Classes:
        None

    Functions:
        echodataflow_{stage_name}(config: Dataset, stage: Stage, data: Union[str, List[Output]])
        process_{stage_name}(config: Dataset, stage: Stage, out_data: Union[List[Dict], List[Output]], working_dir: str)

    Author: Soham Butala
    Email: sbutala@uw.edu
    Date: August 22, 2023
    \"\"\"
    from collections import defaultdict
    from typing import Dict, Optional

    import echopype as ep
    from prefect import flow, task

    from echodataflow.aspects.echodataflow_aspect import echodataflow
    from echodataflow.models.datastore import Dataset
    from echodataflow.models.output_model import EchodataflowObject, ErrorObject, Group
    from echodataflow.models.pipeline import Stage
    from echodataflow.utils import log_util
    from echodataflow.utils.file_utils import get_ed_list, get_out_zarr, get_working_dir, isFile


    @flow
    @echodataflow(processing_stage="{stage_name.replace("_", "-")}", type="FLOW")
    def echodataflow_{stage_name}(
            groups: Dict[str, Group], config: Dataset, stage: Stage, prev_stage: Optional[Stage]
    ):
        \"\"\"
        {stage_name.replace("_", " ")} from echodata.

        Args:
            config (Dataset): Configuration for the dataset being processed.
            stage (Stage): Configuration for the current processing stage.
            prev_stage (Stage): Configuration for the previous processing stage.

        Returns:
            List[Output]: List of The input dataset with the {stage_name.replace("_", " ")} data added.

        Example:
            # Define configuration and data
            dataset_config = ...
            pipeline_stage = ...
            echodata_outputs = ...

            # Execute the Echodataflow {stage_name} stage
            {stage_name}_output = echodataflow_{stage_name}(
                config=dataset_config,
                stage=pipeline_stage,
                data=echodata_outputs
            )
            print("Output :", {stage_name}_output)
        \"\"\"
        working_dir = get_working_dir(stage=stage, config=config)

        futures = defaultdict(list)

        for name, gr in groups.items():
            for ed in gr.data:
                gname = ed.out_path.split(".")[0] + ".{stage_name.replace("_", "").capitalize()}"
                new_processed_raw = process_{stage_name}.with_options(
                    task_run_name=gname, name=gname, retries=3
                )
                future = new_processed_raw.submit(
                    ed=ed, working_dir=working_dir, config=config, stage=stage
                )
                futures[name].append(future)

        for name, flist in futures.items():
            try:
                groups[name].data = [f.result() for f in flist]
            except Exception as e:
                groups[name].data[0].error = ErrorObject(errorFlag=True, error_desc=str(e))

        return groups


    @task
    @echodataflow()
    def process_{stage_name}(
        config: Dataset, stage: Stage, out_data: Union[Dict, Output], working_dir: str
    ):
        \"\"\"
        Process and {stage_name.replace("_", " ")} from Echodata object into the dataset.

        Args:
            config (Dataset): Configuration for the dataset being processed.
            stage (Stage): Configuration for the current processing stage.
            out_data (Union[Dict, Output]): Processed outputs (xr.Dataset) to {stage_name.replace("_", " ")}.
            working_dir (str): Working directory for processing.

        Returns:
            The input dataset with the {stage_name.replace("_", " ")} data added

        Example:
            # Define configuration, processed data, and working directory
            dataset_config = ...
            pipeline_stage = ...
            processed_outputs = ...
            working_directory = ...

            # Process and {stage_name.replace("_", " ")}
            {stage_name}_output = process_{stage_name}(
                config=dataset_config,
                stage=pipeline_stage,
                out_data=processed_outputs,
                working_dir=working_directory
            )
            print(" Output :", {stage_name}_output)
        \"\"\"

        file_name = ed.filename + "_{stage_name.replace("_", " ")}.zarr"
        """
        + """
        try:
            log_util.log(
                msg={"msg": " ---- Entering ----", "mod_name": __file__, "func_name": file_name},
                use_dask=stage.options["use_dask"],
                eflogging=config.logging,
            )

            out_zarr = get_out_zarr(
                group=stage.options.get("group", True),
                working_dir=working_dir,
                transect=ed.group_name,
                file_name=file_name,
                storage_options=config.output.storage_options_dict,
            )

            log_util.log(
                msg={
                    "msg": f"Processing file, output will be at {out_zarr}",
                    "mod_name": __file__,
                    "func_name": file_name,
                },
                use_dask=stage.options["use_dask"],
                eflogging=config.logging,
            )

            if (
                stage.options.get("use_offline") == False
                or isFile(out_zarr, config.output.storage_options_dict) == False
            ):
                log_util.log(
                    msg={
                        "msg": f"File not found in the destination folder / use_offline flag is False",
                        "mod_name": __file__,
                        "func_name": file_name,
                    },
                    use_dask=stage.options["use_dask"],
                    eflogging=config.logging,
                )

                ed_list = get_ed_list.fn(config=config, stage=stage, transect_data=ed)

                log_util.log(
                    msg={"msg": 'Computing """ + f"""{stage_name}""" + """', "mod_name": __file__, "func_name": file_name},
                    use_dask=stage.options["use_dask"],
                    eflogging=config.logging,
                )

                xr_d = # Processing code

                log_util.log(
                    msg={"msg": f"Converting to Zarr", "mod_name": __file__, "func_name": file_name},
                    use_dask=stage.options["use_dask"],
                    eflogging=config.logging,
                )

                xr_d.to_zarr(
                    store=out_zarr,
                    mode="w",
                    consolidated=True,
                    storage_options=config.output.storage_options_dict,
                )
            else:
                log_util.log(
                    msg={
                        "msg": f"Skipped processing {file_name}. File found in the destination folder. To replace or reprocess set `use_offline` flag to False",
                        "mod_name": __file__,
                        "func_name": file_name,
                    },
                    use_dask=stage.options["use_dask"],
                    eflogging=config.logging,
                )

            log_util.log(
                msg={"msg": f" ---- Exiting ----", "mod_name": __file__, "func_name": file_name},
                use_dask=stage.options["use_dask"],
                eflogging=config.logging,
            )
            ed.out_path = out_zarr
            ed.error = ErrorObject(errorFlag=False)
        except Exception as e:
            ed.error = ErrorObject(errorFlag=True, error_desc=e)
        finally:
            return ed
        """
    )

    with open(f"./{stage_name}.py", "w") as file:
        file.write(textwrap.dedent(file_content))


def main():
    """
    Main entry point of the Echodataflow CLI script.

    This function provides subcommands for generating and managing Echodataflow configurations:

    Subcommands:
    - `load-credentials`: Load credentials from a configuration file and create corresponding credential blocks.
      Options:
      --sync: If provided, syncs blocks updated using the Prefect UI.

    - `init`: Initializes an empty `.ini` file for Echodataflow configurations.

    - `gs`: Helps create boilerplate code for a specific stage.
      Arguments:
        - `stage_name`: Name of the stage for which to generate boilerplate code.

    - `rules`: View, add, or import flow rules from a file.
      Options:
        --add: Add a new rule interactively. Requires input in `parent_flow:child_flow` format.
        --add-from-file: Path to a file containing rules to be added. Each rule should be on a new line in `parent_flow:child_flow` format.

    Example usage:
    - To load credentials and sync:
      ```
      echodataflow load-credentials --sync
      ```

    - To initialize an empty `.ini` file:
      ```
      echodataflow init
      ```

    - To create boilerplate code for a specific stage:
      ```
      echodataflow gs <stage_name>
      ```

    - To add a new rule interactively:
      ```
      echodataflow rules --add
      ```

    - To import rules from a file:
      ```
      echodataflow rules --add-from-file path/to/rules.txt
      ```
    - To cleanup rules:
      ```
      echodataflow rules --clean
      ```

    Note:
    - Use the appropriate subcommand to perform desired actions related to Echodataflow configurations.
    - When using `load-credentials`, ensure that the `credentials.ini` file is correctly formatted with appropriate sections and keys.
    - Supported section names are "AWS" and "AZCosmos".
    - Any unrecognized sections will be reported.
    """
    parser = argparse.ArgumentParser(description="Echodataflow")

    subparsers = parser.add_subparsers(title="Echodataflow Commands", dest="command")

    load_parser = subparsers.add_parser("load-credentials", help="Load credentials from .ini file")
    load_parser.add_argument(
        "--sync",
        action="store_true",
        help="If provided, syncs blocks updated using Prefect Dashoard.",
    )

    run_parser = subparsers.add_parser("init", help="Initializes an empty .ini file")

    gs_parser = subparsers.add_parser("gs", help="Helps create boilerplate code for any stage")
    gs_parser.add_argument(
        "stage_name", help="Name of the stage for which to generate boilerplate code"
    )

    rule_parser = subparsers.add_parser("rules", help="View or add flow rules.")
    rule_parser.add_argument(
        "--add", action="store_true", help="Add a new rule. Format -> parent_flow:child_flow"
    )
    rule_parser.add_argument(
        "--add-from-file",
        action="store_true",
        help="Path to a file containing new rules to add. One rule per line. Format -> parent_flow:child_flow",
    )
    rule_parser.add_argument(
        "--clean", action="store_true", help="Clean and validate rules in ruleset"
    )

    args = parser.parse_args()
    if args.command is None:
        print("No command provided. Use 'load-credentials' or 'init'.")
    else:
        if args.command == "load-credentials":
            if args.sync:
                print("Syncing with Prefect Dashboard")
                print("Creating credential blocks from ~/.echodataflow/credentials.ini")
                load_credential_configuration(sync=True)
            else:
                print("To sync with Prefect Dashboard use `--sync` option")
                print("Creating credential blocks from ~/.echodataflow/credentials.ini")
                load_credential_configuration(sync=False)
            print()
        elif args.command == "init":
            print("Initializing Echodataflow")
            generate_ini_file()
        elif args.command == "gs":
            stage_name = args.stage_name
            if stage_name:
                print("Creating Stage : ", stage_name)

                generate_stage_file(str(stage_name))

                print(f"Boilerplate code for {stage_name} stage created successfully.")
                print(
                    f"Modify the generated code to match your specific requirements and add the new stage in the configured rules."
                )
            else:
                print("Please pass a stage name. Example `echodataflow gs <stage_name>`")
        elif args.command == "rules":
            if args.add:
                print("Adding new rule to the ruleset.")
                new_rule = input(
                    "Please enter the parent and child allowed flow in `parent_flow:child_flow` format: "
                )
                add_new_rule(new_rule)
            elif args.add_from_file:
                print("Adding new rules to the ruleset.")
                file_path = input(
                    "Please enter the path to the file containing new rules. Please make sure all rules follow the convention : One rule per line. Format -> parent_flow:child_flow: "
                )
                if not file_path:
                    print("No File Path provided")
                else:
                    add_rules_from_file(file_path)
            elif args.clean:
                print("Cleaning up rules...")
                rules = clean_ruleset()
                [print(r, end="") for r in rules]
            else:
                rules = fetch_all_rules()
                print("These are the current rules configured:")

                [print(r, end="") for r in rules]
        else:
            print("Unknown Command")


if __name__ == "__main__":
    main()<|MERGE_RESOLUTION|>--- conflicted
+++ resolved
@@ -278,19 +278,11 @@
     print("Configuring pre-defined rules...")
     rules_path = os.path.join(config_directory, "echodataflow_rules.txt")
     rules_file = open(rules_path, "w")
-<<<<<<< HEAD
     
     default_rules_path = pkg_resources.resource_filename(
         "echodataflow", "rule_engine/echodataflow_rules.txt"
     )
-    
-=======
-
-    default_rules_path = pkg_resources.resource_filename(
-        "echodataflow", "rule_engine/echodataflow_rules.txt"
-    )
-
->>>>>>> 6c661116
+
     with open(default_rules_path, "r") as default_rules_file:
         default_rules = default_rules_file.readlines()
     print(default_rules)
