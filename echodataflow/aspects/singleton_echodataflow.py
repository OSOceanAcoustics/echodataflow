--- conflicted
+++ resolved
@@ -38,12 +38,6 @@
 from echodataflow.models.db_log_model import DB_Log, Log_Data, Process
 from echodataflow.models.pipeline import Recipe
 from echodataflow.rule_engine.dependency_engine import DependencyEngine
-<<<<<<< HEAD
-from echodataflow.utils.database_utils import (create_log_table, get_connection,
-                                          get_last_log,
-                                          insert_log_data_by_conn,
-                                          update_log_data_by_conn)
-=======
 from echodataflow.utils.database_utils import (
     create_log_table,
     get_connection,
@@ -51,7 +45,6 @@
     insert_log_data_by_conn,
     update_log_data_by_conn,
 )
->>>>>>> 61ed53fa
 
 
 class Singleton_Echodataflow:
