--- conflicted
+++ resolved
@@ -19,8 +19,6 @@
 from typing import Coroutine
 
 from distributed import get_client
-
-from echodataflow.utils.rest_utils import get_last_run_history
 
 from .singleton_echodataflow import Singleton_Echodataflow
 
@@ -56,26 +54,25 @@
             if gea:
                 gea.log(
                     msg=f"Entering with memory at {gea.log_memory_usage()}: ",
-                    extra={"mod_name": func.__module__,
-                        "func_name": func.__name__},
+                    extra={"mod_name": func.__module__, "func_name": func.__name__},
                     level=logging.DEBUG,
                 )
             
-            if type == "FLOW" and processing_stage!= "DEFAULT":
-                prev_stage = args[-1]
-                stage = args[-2]
-                if prev_stage is not None:
-                    possible_functions = gea.get_possible_next_functions(prev_stage.name)
-                    if stage.name not in possible_functions:
-                        raise ValueError(stage.name, " cannot be executed after ", prev_stage.name, ". Please consider configuring rules if this validation is wrong.")
+            # Deprecating, since we have check before starting the pipeline
 
+            # if type == "FLOW" and processing_stage!= "DEFAULT":
+            #     prev_stage = args[-1]
+            #     stage = args[-2]
+            #     if prev_stage is not None:
+            #         possible_functions = gea.get_possible_next_functions(prev_stage.name)
+            #         if stage.name not in possible_functions:
+            #             raise ValueError(stage.name, " cannot be executed after ", prev_stage.name, ". Please consider configuring rules if this validation is wrong.")
 
         def after_function_call(gea: Singleton_Echodataflow, *args, **kwargs):
             if gea:
                 gea.log(
                     msg=f"Exiting with memory at {gea.log_memory_usage()}: ",
-                    extra={"mod_name": func.__module__,
-                        "func_name": func.__name__},
+                    extra={"mod_name": func.__module__, "func_name": func.__name__},
                     level=logging.DEBUG,
                 )
 
@@ -83,36 +80,11 @@
         def wrapper(*args, **kwargs):
             gea = Singleton_Echodataflow.get_instance()
             try:
-                before_function_call(
-                    gea, type, processing_stage, *args, **kwargs)
+                before_function_call(gea, type, processing_stage, *args, **kwargs)
                 result = func(*args, **kwargs)
                 after_function_call(gea, *args, **kwargs)
                 return result
             except Exception as e:
-<<<<<<< HEAD
-                if type == "TASK":                    
-                    return {'error': True, 'error_desc': e}
-                else:
-                    try: 
-                        client = get_client()
-                        if client:
-                            ev = client.get_events('echodataflow')
-                        if isinstance(ev, Coroutine):
-                            ev = asyncio.run(ev)
-                        for log in ev:
-                            if gea:
-                                gea.log(
-                                    msg= log[1]['msg'],
-                                    extra={"mod_name": log[1]['mod_name'],
-                                        "func_name": log[1]['func_name']},
-                                    level=logging.DEBUG,
-                                )
-                            else:
-                                print(log)
-                    except Exception as ex:
-                        pass
-=======
->>>>>>> f85b12e7
                 raise e
 
         return wrapper
